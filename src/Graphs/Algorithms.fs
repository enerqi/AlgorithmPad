--- conflicted
+++ resolved
@@ -127,42 +127,7 @@
                 explore v.Identifier 
 
         visitOrderNumbers
-  
-<<<<<<< HEAD
-     
-    let stronglyConnectedComponents (graph: Graph) = 
-        
-        let components = 
-            // The vertex with the largest dfs post order number is in a source component
-            // To get the sink component we need to reverse the graph and find the largest
-            // post order number
-            let processReverseGraph reverseGraph = 
-                let visitedSet = new HashSet<VertexId>()
-
-                let rec explore (vertexId: VertexId) = 
-                    visitedSet.Add(vertexId) |> ignore
-                    let vertex = vertexFromId reverseGraph vertexId
-                    for neighbourVertexId in vertex.Neighbours do 
-                        if not (visitedSet.Contains(neighbourVertexId)) then 
-                            explore neighbourVertexId
-
-                for v in verticesSeq reverseGraph do
-                    if not (visitedSet.Contains(v.Identifier)) then
-                        explore v.Identifier 
-
-                []
-
-            match reverseDirectedGraph graph with
-            | None -> []
-            | Some(rg) -> processReverseGraph rg                     
-
-        if graph.IsDirected then
-            Some(components)
-        else 
-            None
-
-=======
-   
+    
     let stronglyConnectedComponents (graph: Graph) : ResizeArray<ResizeArray<VertexId>> option = 
                 
         let findComponents reverseGraph = 
@@ -200,8 +165,6 @@
             componentGroups
 
         reverseDirectedGraph graph |> Option.map findComponents
-        
->>>>>>> 4c8307ce
 
     let topologicalOrdering dag = 
         // Read off the reverse post order numbers        
